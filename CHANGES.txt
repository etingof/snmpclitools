
Revision 0.5.1, released XX-11-2017
-----------------------------------

<<<<<<< HEAD
- Added strong crypto support
=======
- CLI tools usage aligned with the Net-SNMP prototypes for
  mocking consistency
- Migrated references from SourceForge
>>>>>>> cc69acf0

Revision 0.4.2, released 09-08-2017
-----------------------------------

- Harden values renderer against broken SNMP indices
- Bumped pysnmp dependency to 4.3.9
- Fixed crash on string value rendering due to improper
  low-level pyasn1 .prettyOut() call
- Source code PEP8'ed
- Author's e-mail changed, copyright extended towards 2017

Revision 0.4.1, released 12-02-2016
-----------------------------------

- Copyright notice added to non-trivial source code files.
- Fix to stray trailing OID lurking to snmp*walk.py output.
- Fix to __doc__ use in setup.py to make -O0 installation mode working.

Revision 0.4.0, released 28-09-2015
-----------------------------------

- All apps renamed into snmp*.py and moved to scripts/ directory
  for a more conventional layout.
- All apps updated to support the latest pysnmp Standard Applications API.
- Initial integration with the PySMI MIB compiler. The -P<x> option now
  partially supported. All tools try to download missing ASN.1 MIBs from 
  snmplabs.com web site by default.
- Conditional variable buildValueOnly replaced with two buildObjectName
  and buildValue at MibViewProxy.

Revision 0.3.4, released 05-10-2013
-----------------------------------

- License updated to vanilla BSD 2-Clause to ease package use
  (http://opensource.org/licenses/BSD-2-Clause).
- Upper level exception handling improved for all apps.
- Distribute is gone, switched to setuptools completely.
- Fix to config.addTargetAddr() invocation -- since pysnmp 4.2.3, reworked
  pysnmp LCD model does not require tagging transport address to bind it 
  with communityName. 

Revision 0.3.3, released 30-01-2013
-----------------------------------

- Tools will report pysnmp-apps package version along with pysnmp version
  being used.
- Package meta-information updated.
- Package version is now in __init__.__version__

Revision 0.3.2, released 21-04-2012
-----------------------------------

- MIB path mangiling reworked
- Fix to make pysnmptrap INFORM C/L switch operational

Revision 0.3.1, released 06-11-2011
-----------------------------------

- Major overhawl for Python 2.4 -- 3.2 compatibility:
  + get rid of old-style types
  + drop string module usage
  + switch to rich comparation
  + drop explicit long integer type use
  + map()/filter() replaced with list comprehension
  + apply() replaced with */**args
  + switched to use 'key' sort() callback function
  + modified not to use py3k-incompatible exception syntax
  + dictionary operations made 2K/3K compatible

Revision 0.2.11b
----------------

- Fix to ignore empty value in pysnmptranslate pretty printer

Revision 0.2.11a
----------------

- New options (-Cp -Ct -Cc) implemented for pysnmp*walk tools.
- All tools now report error OID.
- EOM condition detection adjusted to reflect modified pysnmp API.
- The pysnmptrap tool code cleaned up.
- HEX values printout improved.

Revision 0.2.10a
----------------

- Fix to SNMP Apps: pass contextEngineId and contextName from command line
  to SNMP App API.
- The missing pysnmptrap tool added to distro and fixed to make it properly
  initializing SNMPv1/v2c trap PDU from command line parameters.

Revision 0.2.9a
---------------

- UDP over IPv6 transport added.
- Fix to allow SET'ting values to MIB table instances.

Revision 0.2.8a
---------------

- API versioning mechanics retired (pysnmp_apps.v4 -> pysnmp_apps).
- Attempt to use setuptools for package management whenever available.
- The apps are now ready for py2exe processing.

Revision 0.2.7a
---------------

- Fixes to pysnmptranslate tool to output MIB text fields (DESCRIPTION etc.)

Revision 0.2.6a
---------------

- UNSTABLE ALPHA RELEASE.
- Default timeout/retries set to net-snmp default values.
- AES cipher now supported.

Revision 0.2.5a
---------------

- UNSTABLE ALPHA RELEASE.
- The snmptranslate tool implemented.
- The -d and -D debugging parameters implemented.
- Minor fixes.

Revision 0.2.4a
---------------

- UNSTABLE ALPHA RELEASE.
- pysnmp*walk tools modified to stop walking MIB on end-of-table rather 
  than on end-of-mib to match net-snmp tools behaviour.
- Bugfix to c/l params scanner -- allow other some printables other
  than alphas and numerics.
- Handle syntax-less OID's whenever reported by broken Agents

Revision 0.2.3a
---------------

- UNSTABLE EARLY ALPHA RELEASE.
- Adjusted to changed SMI model (in pysnmp 4.1.5a)
- Minor fixes to Object Name command-line parser

Revision 0.2.2a
---------------

- UNSTABLE EARLY ALPHA RELEASE.
- Adjusted to changed pysnmp.entity.config.addV3User() API
- Fixes to command-line SNMPv3 protocols parser

Revision 0.2.1a
---------------

- UNSTABLE EARLY ALPHA RELEASE.
- Re-worked to run on top of the latest pysnmp API (4.1.x)
- CLI internals have been re-designed towards clearer modularity
  (see cli/base.py CVS log for details)
- pysnmpset/pysnmpwalk/pysnmpbulkwalk tools added

Revision 0.1.1a
---------------

- UNSTABLE EARLY ALPHA RELEASE.
- Fixed long-pending typo in usage formatting

Revision 0.1.0a
---------------

- UNSTABLE EARLY ALPHA RELEASE.
- Re-worked to run on top of the latest pysnmp API (4.x)
- SPARK-based parser used for c/l parsing
- Rudimental API versioning implemented to let incompatible package
  branches to co-exist within the same Python installation.

Revision 0.0.3
--------------

- Bugfix to scripts installation directive at setup.py. All apps
  now install as 'scripts'.
- CLI classes adjucted to match new abstract ASN1 classes API

Revision 0.0.2
--------------

- Bugfix to pysnmpwalk -- must always send Null value in request
  variable-bindings.

Revision 0.0.1
--------------
- PySNMP-based applications split off the pysnmp package and re-released
  on their own
- The command line interface to SNMP tools previously shipped along with PySNMP
  not reworked for a more consistent design and re-released within pysnmp-apps.<|MERGE_RESOLUTION|>--- conflicted
+++ resolved
@@ -2,13 +2,10 @@
 Revision 0.5.1, released XX-11-2017
 -----------------------------------
 
-<<<<<<< HEAD
 - Added strong crypto support
-=======
 - CLI tools usage aligned with the Net-SNMP prototypes for
   mocking consistency
 - Migrated references from SourceForge
->>>>>>> cc69acf0
 
 Revision 0.4.2, released 09-08-2017
 -----------------------------------
