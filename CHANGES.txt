--- conflicted
+++ resolved
@@ -1,16 +1,12 @@
 
-<<<<<<< HEAD
-Revision 0.5.3, released 07-01-2018
+Revision 0.5.4, released XX-01-2018
 -----------------------------------
 
 * Added Sphinx docs for the command-line tools
 * The *-Oe* option implemented to disable integer/bits enumeration
   rendering.
 
-Revision 0.5.2, released 18-12-2017
-=======
 Revision 0.5.2, released 22-12-2017
->>>>>>> 2e97e9f1
 -----------------------------------
 
 - Fixed SNMP crypto algorithm identifiers to be named consistently after
